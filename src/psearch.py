from __future__ import division

import math as mt
import numpy as np
import pandas as pd
import seaborn as sb
import pyfits as pf
import matplotlib.pyplot as plt
from functools import wraps

from os.path import basename
from collections import namedtuple
from scipy.ndimage import binary_dilation
from scipy.ndimage import median_filter as mf
from scipy.stats import scoreatpercentile

from pyfits.card import Undefined
from pytransit import MandelAgol as MA
from pytransit import Gimenez as GM
from exotk.utils.likelihood import ll_normal_es
from scipy.optimize import minimize

from pytransit.orbits_f import orbits as of
from exotk.utils.orbits import as_from_rhop, i_from_baew
from exotk.utils.misc_f import utilities as uf
from exotk.utils.misc import fold

from numpy.core.records import array as rarr
from numpy.lib.recfunctions import merge_arrays

from numpy import (array, zeros, ones, ones_like, isfinite, median, nan, inf, abs,
                   sqrt, floor, diff, unique, concatenate, sin, pi, nanmin, nanmax,
                   log, exp, argsort)

from acor import acor

from matplotlib.pyplot import setp, subplots
from bls import BLS

def nanmedian(s):
    return np.median(s[np.isfinite(s)])

from scipy.constants import G
from exotk.utils.orbits import d_s

def rho_from_pas(period,a):
    return 1e-3*(3*pi)/G * a**3 * (period*d_s)**-2

## Array type definitions
## ----------------------
str_to_dt = lambda s: [tuple(t.strip().split()) for t in s.split(',')]
dt_lcinfo    = str_to_dt('epic u8, flux_median f8, Kp f8, flux_std f8, lnlike_constant f8, type a8,'
                         'acor_raw f8, acor_corr f8, acor_trp f8, acor_trt f8')
dt_blsresult = str_to_dt('sde f8, bls_zero_epoch f8, bls_period f8, bls_duration f8, bls_depth f8,'
                         'bls_radius_ratio f8, ntr u4')
dt_trfresult = str_to_dt('lnlike_transit f8, trf_zero_epoch f8, trf_period f8, trf_duration f8, trf_depth f8,'
                         'trf_radius_ratio f8, trf_semi_major_axis f8, trf_impact_parameter f8')
dt_varresult = str_to_dt('lnlike_sine f8, sine_amplitude f8')
dt_oeresult  = str_to_dt('lnlike_oe f8, oe_diff_k f8, oe_diff_a f8, oe_diff_b f8')
dt_poresult  = str_to_dt('po_lnlike_med f8, po_lnlike_std f8, po_lnlike_max f8, po_lnlike_min f8')
dt_ecresult  = str_to_dt('ec_lnlratio f8, shift f8')

class TransitSearch(object):
    """K2 transit search and candidate vetting

    Overview
    --------
           The main idea is that we carry out a basic BLS search, continue with several model fits,
       and fit all the (possibly sensible) statistics to a random forest classifier.

       Transit search
         - BLS

       Transit fitting
         - basic transit fitting
         - even-odd transit fitting
         - calculation of per-orbit average log likelihoods
         - (Secondary eclipse search, not implemented)

       Sine fitting
         - fits a sine curve to the data to test for variability
    """

    def __init__(self, infile, inject=False, **kwargs):
        ## Keyword arguments
        ## -----------------
        self.nbin = kwargs.get('nbin',900)
        self.qmin = kwargs.get('qmin',0.002)
        self.qmax = kwargs.get('qmax',0.115)
        self.nf   = kwargs.get('nfreq',10000)
        self.exclude_regions = kwargs.get('exclude_regions', [])

        ## Read in the data
        ## ----------------
        self.d = d = pf.getdata(infile,1)
        m  = isfinite(d.flux) & isfinite(d.time) & (~(d.mflags & 2**3).astype(np.bool))
        m &= ~binary_dilation((d.quality & 2**20) != 0)

<<<<<<< HEAD
        fl = d.flux_1.copy()
        tm = isfinite(fl)
        fm = mf(fl[tm], 3)
        sigma = (fl[tm]-fm).std()
        m[tm] &= abs(fl[tm]-fm) < 5*sigma

        for emin,emax in self.exclude_regions:
            m[(d.time > emin) & (d.time < emax)] = 0

        self.Kp = pf.getval(infile,'kepmag')
=======
        try:
            self.Kp = pf.getval(infile,'kepmag')
        except:
            self.Kp = 12
>>>>>>> 4dd6d83c
        self.Kp = self.Kp if not isinstance(self.Kp, Undefined) else nan

        self.tm = MA(supersampling=12, nthr=1) 
        self.em = MA(supersampling=10, nldc=0, nthr=1)

        self.epic   = int(basename(infile).split('_')[1])
        self.time   = d.time[m]
        self.flux   = (d.flux[m] 
                       - d.trtime[m] + nanmedian(d.trtime[m]) 
                       - d.trposi[m] + nanmedian(d.trposi[m]))
        self.mflux   = nanmedian(self.flux)
        self.flux   /= self.mflux
        self.flux_e  = d.error[m] / abs(self.mflux)

        self.flux_r  = d.flux[m] / self.mflux
        self.trtime = d.trtime[m] / self.mflux
        self.trposi = d.trposi[m] / self.mflux

        ## Initialise BLS
        ## --------------
        self.period_range = kwargs.get('period_range', (0.7,0.98*(self.time.max()-self.time.min())))
<<<<<<< HEAD

=======
        self.nbin = kwargs.get('nbin',900)
        if self.nbin > np.size(self.flux):
            self.nbin = int(np.size(self.flux)/3)
        self.qmin = kwargs.get('qmin',0.002)
        self.qmax = kwargs.get('qmax',0.115)
        self.nf   = kwargs.get('nfreq',10000)
        
>>>>>>> 4dd6d83c
        self.bls =  BLS(self.time, self.flux, self.flux_e, period_range=self.period_range, 
                        nbin=self.nbin, qmin=self.qmin, qmax=self.qmax, nf=self.nf, pmean='running_median')

        def ndist(p=0.302):
            return 1.-2*abs(((self.bls.period-p)%p)/p-0.5)

        def cmask(s=0.05):
            return 1.-np.exp(-ndist()/s)

        self.bls.pmul = cmask()

        try:
            ar,ac,ap,at = acor(self.flux_r)[0], acor(self.flux)[0], acor(self.trposi)[0], acor(self.trtime)[0]
        except RuntimeError:
            ar,ac,ap,at = nan,nan,nan,nan
        self.lcinfo = array((self.epic, self.mflux, self.Kp, self.flux.std(), nan, nan, ar, ac, ap, at), dtype=dt_lcinfo)

        self._rbls = None
        self._rtrf = None
        self._rvar = None
        self._rtoe = None
        self._rpol = None
        self._recl = None

        ## Transit fit pv [k u t0 p a i]
        self._pv_bls = None
        self._pv_trf = None
        
        self.period = None
        self.zero_epoch = None
        self.duration = None


    def create_transit_arrays(self):
        p   = self._rbls['bls_period']
        tc  = self._rbls['bls_zero_epoch']
        dur = max(0.15, self._rbls['bls_duration'])
        
        tid_arr  = np.round((self.time - tc) / p).astype(np.int)
        tid_arr -= tid_arr.min()
        tids     = unique(tid_arr)

        phase = p*(fold(self.time, p, tc, shift=0.5) - 0.5)
        pmask = abs(phase) < 5*dur

        self.times   = [self.time[tid_arr==tt]   for tt in unique(tids)]
        self.fluxes  = [self.flux[tid_arr==tt]   for tt in unique(tids)]
        self.flux_es = [self.flux_e[tid_arr==tt] for tt in unique(tids)]
        
        self.time_even   = concatenate(self.times[0::2])
        self.time_odd    = concatenate(self.times[1::2])
        self.flux_even   = concatenate(self.fluxes[0::2])
        self.flux_odd    = concatenate(self.fluxes[1::2])
        self.flux_e_even = concatenate(self.flux_es[0::2])
        self.flux_e_odd  = concatenate(self.flux_es[1::2])

        
    @property
    def result(self):
        return merge_arrays([self.lcinfo, self._rbls, self._rtrf,
                             self._rvar,  self._rtoe, self._rpol,
                             self._recl], flatten=True)
        
        
    def __call__(self):
        """Runs a BLS search, fits a transit, and fits an EB model"""
        self.run_bls()
        self.fit_transit()
        self.fit_variability()
        self.fit_even_odd()
        self.per_orbit_likelihoods()
        self.test_eclipse()
    

    def run_bls(self):
        b = self.bls
        r = self.bls()
        self._rbls = array((b.bsde, b.tc, b.bper, b.duration, b.depth, sqrt(b.depth),
                            floor(diff(self.time[[0,-1]])[0]/b.bper)), dt_blsresult)
        self._pv_bls = [b.bper, b.tc, sqrt(b.depth), as_from_rhop(2.5, b.bper), 0.1]
        self.create_transit_arrays()
        self.lcinfo['lnlike_constant'] = ll_normal_es(self.flux, ones_like(self.flux), self.flux_e)
        self.period = b.bper
        self.zero_epoch = b.tc
        self.duration = b.duration

    
    def fit_transit(self):
        def minfun(pv):
            if any(pv<=0) or (pv[3] <= 1) or (pv[4] > 1) or not (0.75<pv[0]<80) or abs(pv[0]-pbls) > 1.: return inf
            return -ll_normal_es(self.flux, self.transit_model(pv), self.flux_e)
        
        pbls = self._pv_bls[0]
        mr = minimize(minfun, self._pv_bls, method='powell')
        lnlike, x = -mr.fun, mr.x
        self._rtrf = array((lnlike, x[1], x[0], of.duration_circular(x[0],x[3],mt.acos(x[4]/x[3])),
                            x[2]**2, x[2], x[3], x[4]), dt_trfresult)
        self._pv_trf = mr.x.copy()
        self.period = x[0]
        self.zero_epoch = x[1]
        self._rtrf['trf_duration']


    def per_orbit_likelihoods(self):
        pv = self._pv_trf
        lnl = array([ll_normal_es(f, self.transit_model(pv, t), e) / t.size
               for t,f,e in zip(self.times, self.fluxes, self.flux_es)])
        self._tr_lnlike_po = lnl
        self._tr_lnlike_med = lmed = median(lnl)
        self._tr_lnlike_std = lstd = lnl.std()
        self._tr_lnlike_max = lmax = (lnl.max() - lmed) / lstd
        self._tr_lnlike_min = lmin = (lnl.min() - lmed) / lstd
        self._rpol = array((lmed, lstd, lmax, lmin), dt_poresult)
        

    def fit_even_odd(self):
        def minfun(pv, time, flux, flux_e):
            if any(pv<=0) or (pv[3] <= 1) or (pv[4] > 1): return inf
            return -ll_normal_es(flux, self.transit_model(pv, time), flux_e)
        
        mr_even = minimize(minfun, self._pv_bls,
                           args=(self.time_even, self.flux_even, self.flux_e_even), method='powell')
        mr_odd  = minimize(minfun, self._pv_bls,
                           args=(self.time_odd, self.flux_odd, self.flux_e_odd), method='powell')
        pvd = abs(mr_even.x - mr_odd.x)
        self._rtoe = array((-mr_even.fun-mr_odd.fun, pvd[2], pvd[3], pvd[4]), dt_oeresult)

    
    def fit_variability(self):
        def minfun(pv, period, zero_epoch):
            if any(pv<0): return inf
            dummy = []
            for j in range(1,4):
                dummy.append(-ll_normal_es(self.flux, self.sine_model(pv, j*2*period, zero_epoch), self.flux_e))
            return np.nanmin(dummy)#-ll_normal_es(self.flux, self.sine_model(pv, 2*period, zero_epoch), self.flux_e)
        
        mr = minimize(minfun, [self.flux.std()],
                      args=(self._rbls['bls_period'],self._rbls['bls_zero_epoch']), method='powell')
        self._rvar = array((-mr.fun, mr.x), dt_varresult)


    def test_eclipse(self):
        self.ec_shifts  = shifts = np.linspace(-0.2,0.2, 500)
        self.ec_ll0     = ll0 = self.eclipse_likelihood(0.0, 0.0)
        self.ec_ll1     = ll1 = array([self.eclipse_likelihood(0.01, shift) for shift in shifts])
        ll1_max = ll1.max()
        self.ec_lnratio = lnlratio = log(exp(ll1-ll1_max).mean())+ll1_max - ll0
        self._recl = array((self.ec_lnratio, self.ec_shifts[np.argmax(self.ec_lnratio)]), dt_ecresult)
        
    ## Models
    ## ------
    def sine_model(self, pv, period, zero_epoch):
        return 1.+pv[0]*sin(2*pi/period*(self.time-zero_epoch) - 0.5*pi)

    def transit_model(self, pv, time=None):
        time = self.time if time is None else time
        _i = mt.acos(pv[4]/pv[3])
        return self.tm.evaluate(time, pv[2], [0.4, 0.1], pv[1], pv[0], pv[3], _i)
    
    def eclipse_model(self, shift, time=None):
        time = self.time if time is None else time
        pv = self._pv_trf
        _i = mt.acos(pv[4]/pv[3])
        return self.em.evaluate(time, pv[2], [], pv[1]+(0.5+shift)*pv[0], pv[0], pv[3], _i)


    def eclipse_likelihood(self, f, shift, time=None):
        return ll_normal_es(self.flux, (1-f)+f*self.eclipse_model(shift, time), self.flux_e)

    ## Plotting
    ## --------
    def bplot(plotf):
        @wraps(plotf)
        def wrapper(self, ax=None, *args, **kwargs):
            if ax is None:
                fig, ax = subplots(1,1)

            try:
                plotf(self, ax, **kwargs)
            except ValueError:
                pass
            return ax
        return wrapper

    @bplot
    def plot_lc_pos(self, ax=None):
        ax.plot(self.time, self.flux_r-self.trtime+np.nanmedian(self.trtime), '.')
        ax.plot([],[])
        # ax.plot(self.time, self.trtime+2*(np.percentile(self.flux_r, [99])[0]-1), lw=1)
        ax.plot(self.time, self.trposi, lw=1)
        # ax.plot(self.time, self.flux+1.1*(self.flux_r.min()-1), lw=1)
        [ax.axvline(self.bls.tc+i*self._rbls['bls_period'], alpha=0.25, ls='--', lw=1) for i in range(35)]
        setp(ax,xlim=self.time[[0,-1]])#, xlabel='Time', ylabel='Normalised flux')


    @bplot
    def plot_lc_time(self, ax=None):
        # ax.plot(self.time, self.flux_r, lw=1)
        # ax.plot(self.time, self.trposi+4*(np.percentile(self.flux_r, [99])[0]-1), lw=1)
        ax.plot(self.time, self.flux_r-self.trposi+np.nanmedian(self.trposi), '.')
        ax.plot([],[])
        ax.plot(self.time, self.trtime, lw=1)
        [ax.axvline(self.bls.tc+i*self._rbls['bls_period'], alpha=0.25, ls='--', lw=1) for i in range(35)]
        setp(ax,xlim=self.time[[0,-1]])#, xlabel='Time', ylabel='Normalised flux')

    @bplot
    def plot_lc_white(self, ax=None):
        # ax.plot(self.time, self.flux_r, lw=1)
        # ax.plot(self.time, self.trtime, lw=1)
        # ax.plot(self.time, self.trposi+4*(np.percentile(self.flux_r, [99])[0]-1), lw=1)
        ax.plot(self.time, self.flux_r-self.trposi+np.nanmedian(self.trposi)
            -self.trtime+np.nanmedian(self.trtime), '.')
        [ax.axvline(self.bls.tc+i*self._rbls['bls_period'], alpha=0.25, ls='--', lw=1) for i in range(35)]
        setp(ax,xlim=self.time[[0,-1]], xlabel='Time', ylabel='Normalised flux')


    @bplot
    def plot_lc(self, ax=None, nbin=None):
        nbin = nbin or self.nbin        
        r = rarr(self.result)
        period, t0, trdur = self._rbls['bls_period'], self._rbls['bls_zero_epoch'], self._rbls['bls_duration'] #r.trf_period, r.trf_zero_epoch, r.trf_duration
        phase = period*(fold(self.time, period, t0, shift=0.5) - 0.5)

        bp,bfo,beo = uf.bin(phase, self.flux, nbin)
        bp,bfm,bem = uf.bin(phase, self.transit_model(self._pv_trf), nbin)
        mo,mm = isfinite(bfo), isfinite(bfm)
        ax.plot(bp[mo], bfo[mo], '.')
        ax.plot(bp[mm], bfm[mm], 'k--', drawstyle='steps-mid')
        if self._rvar:
            flux_s = self.sine_model([self._rvar['sine_amplitude']], 2*period, t0)
            bp,bf,be = uf.bin(phase, flux_s, nbin)
            ax.plot(bp, bf, 'k:', drawstyle='steps-mid')
            
        setp(ax,xlim=bp[[0,-1]], xlabel='Phase [d]', ylabel='Normalised flux')
        setp(ax.get_yticklabels(), visible=False)
        ax.get_yaxis().get_major_formatter().set_useOffset(False)


    @bplot
    def plot_even_odd_lc(self, ax=None, nbin=None):
        nbin = nbin or self.nbin
        res  = rarr(self.result)
        period, zero_epoch, duration = res.trf_period, res.trf_zero_epoch, res.trf_duration
        if duration >= (0.25/24.):
            hdur = array([-0.5,0.5]) * duration
        else:
            hdur = array([-1.,1.])
            duration = 0.5

        for time,flux_o in ((self.time_even,self.flux_even),
                            (self.time_odd,self.flux_odd)):

            phase = fold(time, period, zero_epoch, shift=0.5, normalize=False) - 0.5*period
            flux_m = self.transit_model(self._pv_trf, time)
            bpd,bfd,bed = uf.bin(phase, flux_o, nbin)
            bpm,bfm,bem = uf.bin(phase, flux_m, nbin)
            pmask = abs(bpd) < 1.5*duration
            omask = pmask & isfinite(bfd)
            mmask = pmask & isfinite(bfm)
            ax[0].plot(bpd[omask], bfd[omask], marker='o')
            ax[1].plot(bpm[mmask], bfm[mmask], marker='o')

        [a.axvline(0, alpha=0.25, ls='--', lw=1) for a in ax]
        [[a.axvline(hd, alpha=0.25, ls='-', lw=1) for hd in hdur] for a in ax]
        setp(ax,xlim=3*hdur, xlabel='Phase [d]', ylim=(0.9998*nanmin(bfd[pmask]), 1.0002*nanmax(bfd[pmask])))
        setp(ax[0], ylabel='Normalised flux')
        setp(ax[1].get_yticklabels(), visible=False)
 

    @bplot
    def plot_transits(self, ax=None):
        offset = 1.1*scoreatpercentile([f.ptp() for f in self.fluxes], 95)
        twodur = 24*2*self.duration
        for i,(time,flux) in enumerate(zip(self.times, self.fluxes)[:10]):
            phase = 24*(fold(time, self.period, self.zero_epoch, 0.5, normalize=False) - 0.5*self.period)
            sids  = argsort(phase)
            phase, flux = phase[sids], flux[sids]
            pmask = abs(phase) < 2.5*twodur
            if any(pmask):
                ax.plot(phase[pmask], flux[pmask]+i*offset, marker='o')

        setp(ax, xlim=(-twodur,twodur), xlabel='Phase [h]', yticks=[])


    @bplot
    def plot_transit_fit(self, ax=None):
        res  = rarr(self.result)
        period, zero_epoch, duration = res.trf_period, res.trf_zero_epoch, res.trf_duration
        if duration >= (0.25/24.):
            hdur = 24*duration*array([-0.5,0.5])
        else:
            hdur = 24*array([-0.25,0.25])
            duration = 0.5

        flux_m = self.transit_model(self._pv_trf)
        phase = 24*(fold(self.time, period, zero_epoch, 0.5, normalize=False) - 0.5*period)
        sids = argsort(phase)
        phase = phase[sids]
        pmask = abs(phase) < 2*24*duration
        flux_m = flux_m[sids]
        flux_o = self.flux[sids]
        ax.plot(phase[pmask], flux_o[pmask], '.')
        ax.plot(phase[pmask], flux_m[pmask], 'k')
        ax.text(2.5*hdur[0], flux_m.min(), '{:6.4f}'.format(flux_m.min()), size=7, va='center', bbox=dict(color='white'))
        ax.axhline(flux_m.min(), alpha=0.25, ls='--')

        ax.get_yaxis().get_major_formatter().set_useOffset(False)
        ax.axvline(0, alpha=0.25, ls='--', lw=1)
        [ax.axvline(hd, alpha=0.25, ls='-', lw=1) for hd in hdur]
        fluxrange =flux_o.max()-flux_o.min()
        setp(ax, xlim=3*hdur, ylim=[flux_o.min()-0.05*fluxrange,flux_o.max()+0.05*fluxrange],
         xlabel='Phase [h]', ylabel='Normalised flux')
        setp(ax.get_yticklabels(), visible=False)


    @bplot
    def plot_fit_and_eo(self, ax=None, nbin=None):
        nbin = nbin or self.nbin
        res  = rarr(self.result)
        period, zero_epoch, duration = res.trf_period, res.trf_zero_epoch, res.trf_duration
        if duration >= (0.25/24.):
            hdur = 24*duration*array([-0.5,0.5])
        else:
            hdur = 24*array([-0.25,0.25])
            duration = 0.5

        self.plot_transit_fit(ax[0])

        for time,flux_o in ((self.time_even,self.flux_even),
                            (self.time_odd,self.flux_odd)):

            phase = 24*(fold(time, period, zero_epoch, shift=0.5, normalize=False) - 0.5*period)
            bpd,bfd,bed = uf.bin(phase, flux_o, nbin)
            pmask = abs(bpd) < 2*24*duration
            omask = pmask & isfinite(bfd)
            ax[1].plot(bpd[omask], bfd[omask], marker='o', ms=2)

        [a.axvline(0, alpha=0.25, ls='--', lw=1) for a in ax]
        [[a.axvline(24*hd, alpha=0.25, ls='-', lw=1) for hd in hdur] for a in ax]
        setp(ax[1],xlim=3*hdur, xlabel='Phase [h]')
        setp(ax[1].get_yticklabels(), visible=False)
        ax[1].get_yaxis().get_major_formatter().set_useOffset(False)



    @bplot
    def plot_eclipse(self, ax=None):
        shifts = np.linspace(-0.2,0.2, 500)
        ll0 = self.eclipse_likelihood(0.0, 0.0)
        ll1 = array([self.eclipse_likelihood(0.01, shift) for shift in shifts])
        ll1_max = ll1.max()
        lnlratio = log(exp(ll1-ll1_max).mean())+ll1_max - ll0

        ax.plot(0.5+shifts, ll1-ll1.min())
        ax.text(0.02, 0.9, 'ln (P$_e$/P$_f$) = {:3.2f}'.format(lnlratio), size=7, transform=ax.transAxes)
        setp(ax, xlim=(0.3,0.7), xticks=(0.35,0.5,0.65), ylabel='$\Delta$ ln likelihood', xlabel='Phase shift')
        setp(ax.get_yticklabels(), visible=False)
        ax.set_title('Secondary eclipse')
        for t,l in zip(ax.get_yticks(),ax.get_yticklabels()):
            if l.get_text():
                ax_ec.text(0.31, t, l.get_text())

    @bplot
    def plot_lnlike(self, ax=None):
        ax.plot(self._tr_lnlike_po, marker='.', markersize=10)
        ax.axhline(self._tr_lnlike_med, ls='--', alpha=0.6)
        [ax.axhline(self._tr_lnlike_med+s*self._tr_lnlike_std, ls=':', alpha=a)
         for s,a in zip((-1,1,-2,2,-3,3), (0.6,0.6,0.4,0.4,0.2,0.2))]
        setp(ax, xlim=(0,len(self._tr_lnlike_po)-1), ylabel='ln likelihood', xlabel='Orbit number')
        setp(ax.get_yticklabels(), visible=False)


    @bplot
    def plot_sde(self, ax=None):
        r = rarr(self.result)
        ax.plot(self.bls.period, self.bls.sde, drawstyle='steps-mid')
        ax.axvline(r.bls_period, alpha=0.25, ls='--', lw=1)
        setp(ax,xlim=self.bls.period[[-1,0]], xlabel='Period [d]', ylabel='SDE', ylim=(-3,11))
        [ax.axhline(i, c='k', ls='--', alpha=0.5) for i in [0,5,10]]
        [ax.text(self.bls.period.max()-1,i-0.5,i, va='top', ha='right', size=7) for i in [5,10]]
        ax.text(0.5, 0.88, 'BLS search', va='top', ha='center', size=8, transform=ax.transAxes)
        setp(ax.get_yticklabels(), visible=False)


    @bplot
    def plot_info(self, ax):
        res  = rarr(self.result)
        t0,p,tdur,tdep,rrat = res.trf_zero_epoch[0], res.trf_period[0], res.trf_duration[0], res.trf_depth[0], 0
        a = res.trf_semi_major_axis[0]
        ax.text(0.0,1.0, 'EPIC {:9d}'.format(self.epic), size=12, weight='bold', va='top', transform=ax.transAxes)
        ax.text(0.0,0.83, ('SDE\n'
                          'Kp\n'
                          'Zero epoch\n'
                          'Period [d]\n'
                          'Transit depth\n'
                          'Radius ratio\n'
                          'Transit duration [h]\n'
                          'Impact parameter\n'
                          'Stellar density'), size=9, va='top')
        ax.text(0.97,0.83, ('{:9.3f}\n{:9.3f}\n{:9.3f}\n{:9.3f}\n{:9.5f}\n'
                           '{:9.4f}\n{:9.3f}\n{:9.3f}\n{:0.3f}').format(res.sde[0],self.Kp,t0,p,tdep,sqrt(tdep),24*tdur,
                                                                        res.trf_impact_parameter[0], rho_from_pas(p,a)),
                size=9, va='top', ha='right')
        sb.despine(ax=ax, left=True, bottom=True)
        setp(ax, xticks=[], yticks=[])<|MERGE_RESOLUTION|>--- conflicted
+++ resolved
@@ -4,7 +4,7 @@
 import numpy as np
 import pandas as pd
 import seaborn as sb
-import pyfits as pf
+import astropy.io.fits as pf
 import matplotlib.pyplot as plt
 from functools import wraps
 
@@ -14,7 +14,7 @@
 from scipy.ndimage import median_filter as mf
 from scipy.stats import scoreatpercentile
 
-from pyfits.card import Undefined
+from astropy.io.fits.card import Undefined
 from pytransit import MandelAgol as MA
 from pytransit import Gimenez as GM
 from exotk.utils.likelihood import ll_normal_es
@@ -35,7 +35,7 @@
 from acor import acor
 
 from matplotlib.pyplot import setp, subplots
-from bls import BLS
+from .bls import BLS
 
 def nanmedian(s):
     return np.median(s[np.isfinite(s)])
@@ -84,10 +84,10 @@
     def __init__(self, infile, inject=False, **kwargs):
         ## Keyword arguments
         ## -----------------
-        self.nbin = kwargs.get('nbin',900)
-        self.qmin = kwargs.get('qmin',0.002)
-        self.qmax = kwargs.get('qmax',0.115)
-        self.nf   = kwargs.get('nfreq',10000)
+        self.nbin = kwargs.get('nbin', 900)
+        self.qmin = kwargs.get('qmin', 0.002)
+        self.qmax = kwargs.get('qmax', 0.115)
+        self.nf   = kwargs.get('nfreq', 10000)
         self.exclude_regions = kwargs.get('exclude_regions', [])
 
         ## Read in the data
@@ -96,23 +96,14 @@
         m  = isfinite(d.flux) & isfinite(d.time) & (~(d.mflags & 2**3).astype(np.bool))
         m &= ~binary_dilation((d.quality & 2**20) != 0)
 
-<<<<<<< HEAD
-        fl = d.flux_1.copy()
-        tm = isfinite(fl)
-        fm = mf(fl[tm], 3)
-        sigma = (fl[tm]-fm).std()
-        m[tm] &= abs(fl[tm]-fm) < 5*sigma
-
         for emin,emax in self.exclude_regions:
             m[(d.time > emin) & (d.time < emax)] = 0
 
-        self.Kp = pf.getval(infile,'kepmag')
-=======
         try:
             self.Kp = pf.getval(infile,'kepmag')
         except:
             self.Kp = 12
->>>>>>> 4dd6d83c
+
         self.Kp = self.Kp if not isinstance(self.Kp, Undefined) else nan
 
         self.tm = MA(supersampling=12, nthr=1) 
@@ -134,17 +125,10 @@
         ## Initialise BLS
         ## --------------
         self.period_range = kwargs.get('period_range', (0.7,0.98*(self.time.max()-self.time.min())))
-<<<<<<< HEAD
-
-=======
-        self.nbin = kwargs.get('nbin',900)
         if self.nbin > np.size(self.flux):
             self.nbin = int(np.size(self.flux)/3)
         self.qmin = kwargs.get('qmin',0.002)
-        self.qmax = kwargs.get('qmax',0.115)
-        self.nf   = kwargs.get('nfreq',10000)
-        
->>>>>>> 4dd6d83c
+
         self.bls =  BLS(self.time, self.flux, self.flux_e, period_range=self.period_range, 
                         nbin=self.nbin, qmin=self.qmin, qmax=self.qmax, nf=self.nf, pmean='running_median')
 
@@ -418,7 +402,7 @@
     def plot_transits(self, ax=None):
         offset = 1.1*scoreatpercentile([f.ptp() for f in self.fluxes], 95)
         twodur = 24*2*self.duration
-        for i,(time,flux) in enumerate(zip(self.times, self.fluxes)[:10]):
+        for i,(time,flux) in enumerate(list(zip(self.times, self.fluxes))[:10]):
             phase = 24*(fold(time, self.period, self.zero_epoch, 0.5, normalize=False) - 0.5*self.period)
             sids  = argsort(phase)
             phase, flux = phase[sids], flux[sids]
