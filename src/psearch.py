from __future__ import division

import math as mt
import numpy as np
import pandas as pd
import seaborn as sb
import pyfits as pf
import matplotlib.pyplot as plt
from IPython.display import clear_output
from functools import wraps

from glob import glob
from copy import copy
from os.path import join, basename, abspath
from collections import namedtuple
from scipy.ndimage import binary_dilation, binary_erosion
from scipy.stats import scoreatpercentile

from pyfits.card import Undefined
from pytransit import MandelAgol as MA
from pytransit import Gimenez as GM
import scipy.optimize as so 
from exotk.utils.likelihood import ll_normal_es
from scipy.optimize import minimize

from mpi4py import MPI
from pytransit.orbits_f import orbits as of
from exotk.utils.orbits import as_from_rhop, i_from_baew
from exotk.utils.misc_f import utilities as uf
from exotk.utils.misc import fold

from numpy.core.records import array as rarr
from numpy.lib.recfunctions import stack_arrays, merge_arrays

from numpy import (array, zeros, ones, ones_like, isfinite, median, nan, inf, abs,
                   sqrt, floor, diff, unique, concatenate, sin, pi, nanmin, nanmax,
                   log, exp, argsort)

from acor import acor

from matplotlib.pyplot import setp, subplots
from bls import BLS

def nanmedian(s):
    m = np.isfinite(s)
    return np.median(s[m])

from scipy.constants import G
from exotk.utils.orbits import d_s

def rho_from_pas(period,a):
    return 1e-3*(3*pi)/G * a**3 * (period*d_s)**-2

## Array type definitions
## ----------------------
str_to_dt = lambda s: [tuple(t.strip().split()) for t in s.split(',')]
dt_lcinfo    = str_to_dt('epic u8, flux_median f8, flux_std f8, lnlike_constant f8, type a8,'
                         'acor_raw f8, acor_corr f8, acor_trp f8, acor_trt f8')
dt_blsresult = str_to_dt('sde f8, bls_zero_epoch f8, bls_period f8, bls_duration f8, bls_depth f8,'
                         'bls_radius_ratio f8, ntr u4')
dt_trfresult = str_to_dt('lnlike_transit f8, trf_zero_epoch f8, trf_period f8, trf_duration f8, trf_depth f8,'
                         'trf_radius_ratio f8, trf_semi_major_axis f8, trf_impact_parameter f8')
dt_varresult = str_to_dt('lnlike_sine f8, sine_amplitude f8')
dt_oeresult  = str_to_dt('lnlike_oe f8, oe_diff_k f8, oe_diff_a f8, oe_diff_b f8')
dt_poresult  = str_to_dt('po_lnlike_med f8, po_lnlike_std f8, po_lnlike_max f8, po_lnlike_min f8')
dt_ecresult  = str_to_dt('ec_lnlratio f8, shift f8')

class TransitSearch(object):
    """K2 transit search and candidate vetting

    Overview
    --------
           The main idea is that we carry out a basic BLS search, continue with several model fits,
       and fit all the (possibly sensible) statistics to a random forest classifier.

       Transit search
         - BLS

       Transit fitting
         - basic transit fitting
         - even-odd transit fitting
         - calculation of per-orbit average log likelihoods
         - (Secondary eclipse search, not implemented)

       Sine fitting
         - fits a sine curve to the data to test for variability
    """

    def __init__(self, infile, inject=False, **kwargs):        
        self.d = d = pf.getdata(infile,1)
<<<<<<< HEAD
        #m = (d.quality == 0) & (~(d.mflags_1 & 2**3).astype(np.bool)) & isfinite(d.flux_1)
        m = isfinite(d.flux_1) & (~(d.mflags_1 & 2**3).astype(np.bool))
        m &= ~binary_dilation((d.quality & 2**20) != 0)
=======
        m = (d.quality == 0) & (~(d.mflags_1 & 2**3).astype(np.bool)) & isfinite(d.flux_1)
        # m = isfinite(d.flux_1) & (~(d.mflags_1 & 2**3).astype(np.bool))
>>>>>>> e57b09ac

        self.Kp = pf.getval(infile,'kepmag')
        self.Kp = self.Kp if not isinstance(self.Kp, Undefined) else nan

        self.tm = MA(supersampling=12, nthr=1) 
        self.em = MA(supersampling=10, nldc=0, nthr=1)

        self.epic   = int(basename(infile).split('_')[1])
        self.time   = d.time[m]
        self.flux   = (d.flux_1[m] 
                       - d.trend_t_1[m] + nanmedian(d.trend_t_1[m]) 
                       - d.trend_p_1[m] + nanmedian(d.trend_p_1[m]))
        self.mflux   = nanmedian(self.flux)
        self.flux   /= self.mflux
        self.flux_e  = d.error_1[m] / abs(self.mflux)

        self.flux_r  = d.flux_1[m] / self.mflux
        self.trend_t = d.trend_t_1[m] / self.mflux
        self.trend_p = d.trend_p_1[m] / self.mflux

        self.period_range = kwargs.get('period_range', (0.7,0.98*(self.time.max()-self.time.min())))
        self.nbin = kwargs.get('nbin',900)
        self.qmin = kwargs.get('qmin',0.002)
        self.qmax = kwargs.get('qmax',0.115)
        self.nf   = kwargs.get('nfreq',10000)
        
        self.bls =  BLS(self.time, self.flux, self.flux_e, period_range=self.period_range, 
                        nbin=self.nbin, qmin=self.qmin, qmax=self.qmax, nf=self.nf, pmean='running_median')

        def ndist(p=0.302):
            return 1.-2*abs(((self.bls.period-p)%p)/p-0.5)

        def cmask(s=0.05):
            return 1.-np.exp(-ndist()/s)

        self.bls.pmul = cmask()

        try:
            ar,ac,ap,at = acor(self.flux_r)[0], acor(self.flux)[0], acor(self.trend_p)[0], acor(self.trend_t)[0]
        except RuntimeError:
            ar,ac,ap,at = nan,nan,nan,nan
        self.lcinfo = array((self.epic, self.mflux, self.flux.std(), nan, nan, ar, ac, ap, at), dtype=dt_lcinfo)

        self._rbls = None
        self._rtrf = None
        self._rvar = None
        self._rtoe = None
        self._rpol = None
        self._recl = None

        ## Transit fit pv [k u t0 p a i]
        self._pv_bls = None
        self._pv_trf = None
        
        self.period = None
        self.zero_epoch = None
        self.duration = None


    def create_transit_arrays(self):
        p   = self._rbls['bls_period']
        tc  = self._rbls['bls_zero_epoch']
        dur = max(0.15, self._rbls['bls_duration'])
        
        tid_arr  = np.round((self.time - tc) / p).astype(np.int)
        tid_arr -= tid_arr.min()
        tids     = unique(tid_arr)

        phase = p*(fold(self.time, p, tc, shift=0.5) - 0.5)
        pmask = abs(phase) < 5*dur

        self.times   = [self.time[tid_arr==tt]   for tt in unique(tids)]
        self.fluxes  = [self.flux[tid_arr==tt]   for tt in unique(tids)]
        self.flux_es = [self.flux_e[tid_arr==tt] for tt in unique(tids)]
        
        self.time_even   = concatenate(self.times[0::2])
        self.time_odd    = concatenate(self.times[1::2])
        self.flux_even   = concatenate(self.fluxes[0::2])
        self.flux_odd    = concatenate(self.fluxes[1::2])
        self.flux_e_even = concatenate(self.flux_es[0::2])
        self.flux_e_odd  = concatenate(self.flux_es[1::2])

        
    @property
    def result(self):
        return merge_arrays([self.lcinfo, self._rbls, self._rtrf,
                             self._rvar,  self._rtoe, self._rpol,
                             self._recl], flatten=True)
        
        
    def __call__(self):
        """Runs a BLS search, fits a transit, and fits an EB model"""
        self.run_bls()
        self.fit_transit()
        self.fit_variability()
        self.fit_even_odd()
        self.per_orbit_likelihoods()
        self.test_eclipse()
    

    def run_bls(self):
        b = self.bls
        r = self.bls()
        self._rbls = array((b.bsde, b.tc, b.bper, b.duration, b.depth, sqrt(b.depth),
                            floor(diff(self.time[[0,-1]])[0]/b.bper)), dt_blsresult)
        self._pv_bls = [b.bper, b.tc, sqrt(b.depth), as_from_rhop(2.5, b.bper), 0.1]
        self.create_transit_arrays()
        self.lcinfo['lnlike_constant'] = ll_normal_es(self.flux, ones_like(self.flux), self.flux_e)
        self.period = b.bper
        self.zero_epoch = b.tc
        self.duration = b.duration

    
    def fit_transit(self):
        def minfun(pv):
            if any(pv<=0) or (pv[3] <= 1) or (pv[4] > 1) or not (0.75<pv[0]<80) or abs(pv[0]-pbls) > 1.: return inf
            return -ll_normal_es(self.flux, self.transit_model(pv), self.flux_e)
        
        pbls = self._pv_bls[0]
        mr = minimize(minfun, self._pv_bls, method='powell')
        lnlike, x = -mr.fun, mr.x
        self._rtrf = array((lnlike, x[1], x[0], of.duration_circular(x[0],x[3],mt.acos(x[4]/x[3])),
                            x[2]**2, x[2], x[3], x[4]), dt_trfresult)
        self._pv_trf = mr.x.copy()
        self.period = x[0]
        self.zero_epoch = x[1]
        self._rtrf['trf_duration']


    def per_orbit_likelihoods(self):
        pv = self._pv_trf
        lnl = array([ll_normal_es(f, self.transit_model(pv, t), e) / t.size
               for t,f,e in zip(self.times, self.fluxes, self.flux_es)])
        self._tr_lnlike_po = lnl
        self._tr_lnlike_med = lmed = median(lnl)
        self._tr_lnlike_std = lstd = lnl.std()
        self._tr_lnlike_max = lmax = (lnl.max() - lmed) / lstd
        self._tr_lnlike_min = lmin = (lnl.min() - lmed) / lstd
        self._rpol = array((lmed, lstd, lmax, lmin), dt_poresult)
        

    def fit_even_odd(self):
        def minfun(pv, time, flux, flux_e):
            if any(pv<=0) or (pv[3] <= 1) or (pv[4] > 1): return inf
            return -ll_normal_es(flux, self.transit_model(pv, time), flux_e)
        
        mr_even = minimize(minfun, self._pv_bls,
                           args=(self.time_even, self.flux_even, self.flux_e_even), method='powell')
        mr_odd  = minimize(minfun, self._pv_bls,
                           args=(self.time_odd, self.flux_odd, self.flux_e_odd), method='powell')
        pvd = abs(mr_even.x - mr_odd.x)
        self._rtoe = array((-mr_even.fun-mr_odd.fun, pvd[2], pvd[3], pvd[4]), dt_oeresult)

    
    def fit_variability(self):
        def minfun(pv, period, zero_epoch):
            if any(pv<0): return inf
            dummy = []
            for j in range(4):
                dummy.append(-ll_normal_es(self.flux, self.sine_model(pv, j*2*period, zero_epoch), self.flux_e))
            return np.nanmin(dummy)#-ll_normal_es(self.flux, self.sine_model(pv, 2*period, zero_epoch), self.flux_e)
        
        mr = minimize(minfun, [self.flux.std()],
                      args=(self._rbls['bls_period'],self._rbls['bls_zero_epoch']), method='powell')
        self._rvar = array((-mr.fun, mr.x), dt_varresult)


    def test_eclipse(self):
        self.ec_shifts  = shifts = np.linspace(-0.2,0.2, 500)
        self.ec_ll0     = ll0 = self.eclipse_likelihood(0.0, 0.0)
        self.ec_ll1     = ll1 = array([self.eclipse_likelihood(0.01, shift) for shift in shifts])
        ll1_max = ll1.max()
        self.ec_lnratio = lnlratio = log(exp(ll1-ll1_max).mean())+ll1_max - ll0
        self._recl = array((self.ec_lnratio, self.ec_shifts[np.argmax(self.ec_lnratio)]), dt_ecresult)
        
    ## Models
    ## ------
    def sine_model(self, pv, period, zero_epoch):
        return 1.+pv[0]*sin(2*pi/period*(self.time-zero_epoch) - 0.5*pi)
    
    def transit_model(self, pv, time=None):
        time = self.time if time is None else time
        _i = mt.acos(pv[4]/pv[3])
        return self.tm.evaluate(time, pv[2], [0.4, 0.1], pv[1], pv[0], pv[3], _i)
    
    def eclipse_model(self, shift, time=None):
        time = self.time if time is None else time
        pv = self._pv_trf
        _i = mt.acos(pv[4]/pv[3])
        return self.em.evaluate(time, pv[2], [], pv[1]+(0.5+shift)*pv[0], pv[0], pv[3], _i)


    def eclipse_likelihood(self, f, shift, time=None):
        return ll_normal_es(self.flux, (1-f)+f*self.eclipse_model(shift, time), self.flux_e)

    ## Plotting
    ## --------
    def bplot(plotf):
        @wraps(plotf)
        def wrapper(self, ax=None, *args, **kwargs):
            if ax is None:
                fig, ax = subplots(1,1)

            try:
                plotf(self, ax, **kwargs)
            except ValueError:
                pass
            return ax
        return wrapper

    @bplot
    def plot_lc_time(self, ax=None):
        ax.plot(self.time, self.flux_r, lw=1)
        ax.plot(self.time, self.trend_t+2*(np.percentile(self.flux_r, [99])[0]-1), lw=1)
        ax.plot(self.time, self.trend_p+4*(np.percentile(self.flux_r, [99])[0]-1), lw=1)
        ax.plot(self.time, self.flux+1.1*(self.flux_r.min()-1), lw=1)
        [ax.axvline(self.bls.tc+i*self._rbls['bls_period'], alpha=0.25, ls='--', lw=1) for i in range(35)]
        setp(ax,xlim=self.time[[0,-1]], xlabel='Time', ylabel='Normalised flux')


    @bplot
    def plot_lc(self, ax=None, nbin=None):
        nbin = nbin or self.nbin        
        r = rarr(self.result)
        period, t0, trdur = self._rbls['bls_period'], self._rbls['bls_zero_epoch'], self._rbls['bls_duration'] #r.trf_period, r.trf_zero_epoch, r.trf_duration
        phase = period*(fold(self.time, period, t0, shift=0.5) - 0.5)

        bp,bfo,beo = uf.bin(phase, self.flux, nbin)
        bp,bfm,bem = uf.bin(phase, self.transit_model(self._pv_trf), nbin)
        mo,mm = isfinite(bfo), isfinite(bfm)
        ax.plot(bp[mo], bfo[mo], '.')
        ax.plot(bp[mm], bfm[mm], 'k--', drawstyle='steps-mid')
        if self._rvar:
            flux_s = self.sine_model([self._rvar['sine_amplitude']], 2*period, t0)
            bp,bf,be = uf.bin(phase, flux_s, nbin)
            ax.plot(bp, bf, 'k:', drawstyle='steps-mid')
            
        setp(ax,xlim=bp[[0,-1]], xlabel='Phase [d]', ylabel='Normalised flux')
        setp(ax.get_yticklabels(), visible=False)
        ax.get_yaxis().get_major_formatter().set_useOffset(False)


    @bplot
    def plot_even_odd_lc(self, ax=None, nbin=None):
        nbin = nbin or self.nbin
        res  = rarr(self.result)
        period, zero_epoch, duration = res.trf_period, res.trf_zero_epoch, res.trf_duration
        hdur = array([-0.5,0.5]) * duration

        for time,flux_o in ((self.time_even,self.flux_even),
                            (self.time_odd,self.flux_odd)):

            phase = fold(time, period, zero_epoch, shift=0.5, normalize=False) - 0.5*period
            flux_m = self.transit_model(self._pv_trf, time)
            bpd,bfd,bed = uf.bin(phase, flux_o, nbin)
            bpm,bfm,bem = uf.bin(phase, flux_m, nbin)
            pmask = abs(bpd) < 1.5*duration
            omask = pmask & isfinite(bfd)
            mmask = pmask & isfinite(bfm)
            ax[0].plot(bpd[omask], bfd[omask], marker='o')
            ax[1].plot(bpm[mmask], bfm[mmask], marker='o')

        [a.axvline(0, alpha=0.25, ls='--', lw=1) for a in ax]
        [[a.axvline(hd, alpha=0.25, ls='-', lw=1) for hd in hdur] for a in ax]
        setp(ax,xlim=3*hdur, xlabel='Phase [d]', ylim=(0.9998*nanmin(bfd[pmask]), 1.0002*nanmax(bfd[pmask])))
        setp(ax[0], ylabel='Normalised flux')
        setp(ax[1].get_yticklabels(), visible=False)
 

    @bplot
    def plot_transits(self, ax=None):
        offset = 1.1*scoreatpercentile([f.ptp() for f in self.fluxes], 95)
        twodur = 24*2*self.duration
        for i,(time,flux) in enumerate(zip(self.times, self.fluxes)[:10]):
            phase = 24*(fold(time, self.period, self.zero_epoch, 0.5, normalize=False) - 0.5*self.period)
            sids  = argsort(phase)
            phase, flux = phase[sids], flux[sids]
            pmask = abs(phase) < 2.5*twodur
            if any(pmask):
                ax.plot(phase[pmask], flux[pmask]+i*offset, marker='o')

        setp(ax, xlim=(-twodur,twodur), xlabel='Phase [h]', yticks=[])


    @bplot
    def plot_transit_fit(self, ax=None):
        res  = rarr(self.result)
        period, zero_epoch, duration = res.trf_period, res.trf_zero_epoch, res.trf_duration
        hdur = 24*duration*array([-0.5,0.5])

        flux_m = self.transit_model(self._pv_trf)
        phase = 24*(fold(self.time, period, zero_epoch, 0.5, normalize=False) - 0.5*period)
        sids = argsort(phase)
        phase = phase[sids]
        pmask = abs(phase) < 2*24*duration
        flux_m = flux_m[sids]
        flux_o = self.flux[sids]
        ax.plot(phase[pmask], flux_o[pmask], '.')
        ax.plot(phase[pmask], flux_m[pmask], 'k')
        ax.text(2.5*hdur[0], flux_m.min(), '{:6.4f}'.format(flux_m.min()), size=7, va='center', bbox=dict(color='white'))
        ax.axhline(flux_m.min(), alpha=0.25, ls='--')

        ax.get_yaxis().get_major_formatter().set_useOffset(False)
        ax.axvline(0, alpha=0.25, ls='--', lw=1)
        [ax.axvline(hd, alpha=0.25, ls='-', lw=1) for hd in hdur]
        setp(ax, xlim=3*hdur, xlabel='Phase [h]', ylabel='Normalised flux')
        setp(ax.get_yticklabels(), visible=False)


    @bplot
    def plot_fit_and_eo(self, ax=None, nbin=None):
        nbin = nbin or self.nbin
        res  = rarr(self.result)
        period, zero_epoch, duration = res.trf_period, res.trf_zero_epoch, res.trf_duration
        hdur = 24*duration*array([-0.5,0.5])

        self.plot_transit_fit(ax[0])

        for time,flux_o in ((self.time_even,self.flux_even),
                            (self.time_odd,self.flux_odd)):

            phase = 24*(fold(time, period, zero_epoch, shift=0.5, normalize=False) - 0.5*period)
            bpd,bfd,bed = uf.bin(phase, flux_o, nbin)
            pmask = abs(bpd) < 2*24*duration
            omask = pmask & isfinite(bfd)
            ax[1].plot(bpd[omask], bfd[omask], marker='o', ms=2)

        [a.axvline(0, alpha=0.25, ls='--', lw=1) for a in ax]
        [[a.axvline(24*hd, alpha=0.25, ls='-', lw=1) for hd in hdur] for a in ax]
        setp(ax[1],xlim=3*hdur, xlabel='Phase [h]')
        setp(ax[1].get_yticklabels(), visible=False)
        ax[1].get_yaxis().get_major_formatter().set_useOffset(False)



    @bplot
    def plot_eclipse(self, ax=None):
        shifts = np.linspace(-0.2,0.2, 500)
        ll0 = self.eclipse_likelihood(0.0, 0.0)
        ll1 = array([self.eclipse_likelihood(0.01, shift) for shift in shifts])
        ll1_max = ll1.max()
        lnlratio = log(exp(ll1-ll1_max).mean())+ll1_max - ll0

        ax.plot(0.5+shifts, ll1-ll1.min())
        ax.text(0.02, 0.9, 'ln (P$_e$/P$_f$) = {:3.2f}'.format(lnlratio), size=7, transform=ax.transAxes)
        setp(ax, xlim=(0.3,0.7), xticks=(0.35,0.5,0.65), ylabel='$\Delta$ ln likelihood', xlabel='Phase shift')
        setp(ax.get_yticklabels(), visible=False)
        ax.set_title('Secondary eclipse')
        for t,l in zip(ax.get_yticks(),ax.get_yticklabels()):
            if l.get_text():
                ax_ec.text(0.31, t, l.get_text())

    @bplot
    def plot_lnlike(self, ax=None):
        ax.plot(self._tr_lnlike_po, marker='.', markersize=10)
        ax.axhline(self._tr_lnlike_med, ls='--', alpha=0.6)
        [ax.axhline(self._tr_lnlike_med+s*self._tr_lnlike_std, ls=':', alpha=a)
         for s,a in zip((-1,1,-2,2,-3,3), (0.6,0.6,0.4,0.4,0.2,0.2))]
        setp(ax, xlim=(0,len(self._tr_lnlike_po)-1), ylabel='ln likelihood', xlabel='Orbit number')
        setp(ax.get_yticklabels(), visible=False)


    @bplot
    def plot_sde(self, ax=None):
        r = rarr(self.result)
        ax.plot(self.bls.period, self.bls.sde, drawstyle='steps-mid')
        ax.axvline(r.bls_period, alpha=0.25, ls='--', lw=1)
        setp(ax,xlim=self.bls.period[[-1,0]], xlabel='Period [d]', ylabel='SDE', ylim=(-3,11))
        [ax.axhline(i, c='k', ls='--', alpha=0.5) for i in [0,5,10]]
        [ax.text(self.bls.period.max()-1,i-0.5,i, va='top', ha='right', size=7) for i in [5,10]]
        ax.text(0.5, 0.88, 'BLS search', va='top', ha='center', size=8, transform=ax.transAxes)
        setp(ax.get_yticklabels(), visible=False)


    @bplot
    def plot_info(self, ax):
        res  = rarr(self.result)
        t0,p,tdur,tdep,rrat = res.trf_zero_epoch[0], res.trf_period[0], res.trf_duration[0], res.trf_depth[0], 0
        a = res.trf_semi_major_axis[0]
        ax.text(0.0,1.0, 'EPIC {:9d}'.format(self.epic), size=12, weight='bold', va='top', transform=ax.transAxes)
        ax.text(0.0,0.83, ('SDE\n'
                          'Kp\n'
                          'Zero epoch\n'
                          'Period [d]\n'
                          'Transit depth\n'
                          'Radius ratio\n'
                          'Transit duration [h]\n'
                          'Impact parameter\n'
                          'Stellar density'), size=9, va='top')
        ax.text(0.97,0.83, ('{:9.3f}\n{:9.3f}\n{:9.3f}\n{:9.3f}\n{:9.5f}\n'
                           '{:9.4f}\n{:9.3f}\n{:9.3f}\n{:0.3f}').format(res.sde[0],self.Kp,t0,p,tdep,sqrt(tdep),24*tdur,
                                                                        res.trf_impact_parameter[0], rho_from_pas(p,a)),
                size=9, va='top', ha='right')
        sb.despine(ax=ax, left=True, bottom=True)
        setp(ax, xticks=[], yticks=[])
 <|MERGE_RESOLUTION|>--- conflicted
+++ resolved
@@ -88,14 +88,9 @@
 
     def __init__(self, infile, inject=False, **kwargs):        
         self.d = d = pf.getdata(infile,1)
-<<<<<<< HEAD
         #m = (d.quality == 0) & (~(d.mflags_1 & 2**3).astype(np.bool)) & isfinite(d.flux_1)
         m = isfinite(d.flux_1) & (~(d.mflags_1 & 2**3).astype(np.bool))
         m &= ~binary_dilation((d.quality & 2**20) != 0)
-=======
-        m = (d.quality == 0) & (~(d.mflags_1 & 2**3).astype(np.bool)) & isfinite(d.flux_1)
-        # m = isfinite(d.flux_1) & (~(d.mflags_1 & 2**3).astype(np.bool))
->>>>>>> e57b09ac
 
         self.Kp = pf.getval(infile,'kepmag')
         self.Kp = self.Kp if not isinstance(self.Kp, Undefined) else nan
